import sys
import os
sys.path.append(os.path.abspath("."))

# Import modules and classes
from active_learning import ActiveLearningEvaluator
from environments.mass_spring_damper_system import TrueMassSpringDamperEnv, LearnedMassSpringDamperEnv
from environments.reacher import TrueReacherEnv, LearnedReacherEnv
from metrics.one_step_pred_accuracy import OneStepPredictiveAccuracyEvaluator
from metrics.multi_step_pred_accuracy import MultiStepPredictiveAccuracyEvaluator
from models.feedforward_nn import FeedforwardNN
from models.mc_dropout_bnn import MCDropoutBNN
from models.laplace_bnn import LaplaceBNN
from sampling_methods.random_exploration import RandomExploration
from sampling_methods.random_sampling_shooting import RandomSamplingShooting
from sampling_methods.soft_actor_critic import SoftActorCritic

# Hyperparameters for neural network and training
HIDDEN_SIZE = 72          # Hidden units in the neural network
NUM_EPOCHS = 25           # Training epochs per iteration
BATCH_SIZE = 50           # Batch size for training
LEARNING_RATE = 1e-3      # Learning rate for the optimizer
DEVICE = "cuda"           # PyTorch device for training
DROP_PROB = 0.1           # Dropout probability for the bayesian neural network

# General hyperparameters for sampling method
HORIZON = 100              # Trajectory time horizon (T = 50 in paper)

# Hyperparameters for random sampling shooting
MPC_HORIZON = 20 # Number of steps (H) in each sampled action sequence (H = 10 in paper) / Set H = 0 to discard MPC
NUM_ACTION_SEQ = 2000 # Number of action sequences (K) sampled at each time step (K = 20000 in paper)
NUM_PARTICLES = 100 # The number of particles for Monte Carlo sampling during performance evaluation

# Hyperparamters for the Soft Actor-Critic (SAC)
TOTAL_TIMESTEPS = 40000 # The total number of timesteps to train the SAC in each active learning iteration

# Hyperparameters for one-step predictive accuracy
NUM_SAMPLES = 1250        # Number of (state, action, next_state) samples (N_1 = 1250 in paper)

# TODO: find suitable hyperparameters to evaluate multi-step predictive accuracy
# Hyperparameters for multi-step predictive accuracy
NUM_TRAJECTORIES = 125     # Number of full trajectories generated in the true environment (N_2 = 10 in paper)
TRAJCETORY_LENGTH = 50   # Maximum length of each trajectory (not specified in paper)
NUM_INITIAL_STATES = 10   # Number of initial states sampled from each trajectory (not specified in paper)
NUM_PREDICTION_STEPS = 20 # Number of steps for multi-step prediction evaluation (M = 20 in paper)

# Hyperparameters for the active learning evaluation
NUM_AL_ITERATIONS = 3    # Number of active learning iterations (20 in paper)
NUM_EVAL_REPETITIONS = 1  # Number of evaluation runs for mean and variance (20 in paper)

# Initialize the true environment
true_env = TrueMassSpringDamperEnv(noise_var=0.0)
# true_env = TrueReacherEnv()

# Get state and action bounds for the dynamical system over the specified horizon
# to perform input expansion if necessary and keep magnitude of the input constant
state_bounds = true_env.get_state_bounds(horizon=HORIZON)
actions_bounds = true_env.get_action_bounds()

# Extract state and action dimension
state_dim = true_env.state_dim
action_dim = true_env.action_dim

# Flag to enable or disable input expansion
input_expansion = true_env.input_expansion

# Set up the dynamics model and learned environment
# dynamics_model = FeedforwardNN(
#     state_dim=state_dim,
#     action_dim=action_dim,
#     hidden_size=HIDDEN_SIZE
# )
# dynamics_model = MCDropoutBNN(
#     state_dim=state_dim,
#     action_dim=action_dim,
#     input_expansion=true_env.input_expansion,
#     state_bounds=state_bounds,
#     action_bounds=actions_bounds,
#     hidden_size=HIDDEN_SIZE,
#     drop_prob=DROP_PROB,
#     device=DEVICE,
# )
dynamics_model = LaplaceBNN(
    state_dim=state_dim,
    action_dim=action_dim,
    input_expansion=true_env.input_expansion,
    state_bounds=state_bounds,
    action_bounds=actions_bounds,
    hidden_size=HIDDEN_SIZE,
    device=DEVICE,
)
learned_env = LearnedMassSpringDamperEnv(model=dynamics_model)
# learned_env = LearnedReacherEnv(model=dynamics_model)

# Initialize the sampling methods
random_exploration = RandomExploration(horizon=HORIZON)
random_sampling_shooting = RandomSamplingShooting(
    horizon=HORIZON,
    mpc_horizon=MPC_HORIZON,
    num_action_seq=NUM_ACTION_SEQ,
    num_particles=NUM_PARTICLES,
)
soft_actor_critic = SoftActorCritic(
    horizon=HORIZON, 
    total_timesteps=TOTAL_TIMESTEPS
)
<<<<<<< HEAD
sampling_methods = [random_exploration]

# Extract the minimum and maximum state bounds for sampling data to evaluate
# the performance of the learned model 
sampling_bounds = true_env.define_sampling_bounds(horizon=HORIZON)
=======
sampling_methods = [soft_actor_critic]
>>>>>>> f488a200

# Initialize the evluation metrics 
one_step_pred_acc_eval = OneStepPredictiveAccuracyEvaluator(
    true_env=true_env,
    learned_env=learned_env,
    sampling_bounds=sampling_bounds,
    num_samples=NUM_SAMPLES,
) 
multi_step_pred_acc_eval = MultiStepPredictiveAccuracyEvaluator(
    true_env=true_env,
    learned_env=learned_env,
    sampling_bounds=sampling_bounds,
    num_trajectories=NUM_TRAJECTORIES,
    trajectory_horizon=TRAJCETORY_LENGTH,
    num_initial_states=NUM_INITIAL_STATES,
    num_prediction_steps=NUM_PREDICTION_STEPS,
)
evaluation_metrics = [one_step_pred_acc_eval]

# Initialize the active learning evaluator
active_learning_evaluator = ActiveLearningEvaluator(
    true_env=true_env,
    learned_env=learned_env,
    sampling_methods=sampling_methods,
    evaluation_metrics=evaluation_metrics,
    num_al_iterations=NUM_AL_ITERATIONS,
    num_epochs=NUM_EPOCHS,
    batch_size=BATCH_SIZE,
    learning_rate=LEARNING_RATE,
    num_eval_repetitions=NUM_EVAL_REPETITIONS,
)

# Run the active learning process
active_learning_evaluator.active_learning()<|MERGE_RESOLUTION|>--- conflicted
+++ resolved
@@ -1,149 +1,145 @@
-import sys
-import os
-sys.path.append(os.path.abspath("."))
-
-# Import modules and classes
-from active_learning import ActiveLearningEvaluator
-from environments.mass_spring_damper_system import TrueMassSpringDamperEnv, LearnedMassSpringDamperEnv
-from environments.reacher import TrueReacherEnv, LearnedReacherEnv
-from metrics.one_step_pred_accuracy import OneStepPredictiveAccuracyEvaluator
-from metrics.multi_step_pred_accuracy import MultiStepPredictiveAccuracyEvaluator
-from models.feedforward_nn import FeedforwardNN
-from models.mc_dropout_bnn import MCDropoutBNN
-from models.laplace_bnn import LaplaceBNN
-from sampling_methods.random_exploration import RandomExploration
-from sampling_methods.random_sampling_shooting import RandomSamplingShooting
-from sampling_methods.soft_actor_critic import SoftActorCritic
-
-# Hyperparameters for neural network and training
-HIDDEN_SIZE = 72          # Hidden units in the neural network
-NUM_EPOCHS = 25           # Training epochs per iteration
-BATCH_SIZE = 50           # Batch size for training
-LEARNING_RATE = 1e-3      # Learning rate for the optimizer
-DEVICE = "cuda"           # PyTorch device for training
-DROP_PROB = 0.1           # Dropout probability for the bayesian neural network
-
-# General hyperparameters for sampling method
-HORIZON = 100              # Trajectory time horizon (T = 50 in paper)
-
-# Hyperparameters for random sampling shooting
-MPC_HORIZON = 20 # Number of steps (H) in each sampled action sequence (H = 10 in paper) / Set H = 0 to discard MPC
-NUM_ACTION_SEQ = 2000 # Number of action sequences (K) sampled at each time step (K = 20000 in paper)
-NUM_PARTICLES = 100 # The number of particles for Monte Carlo sampling during performance evaluation
-
-# Hyperparamters for the Soft Actor-Critic (SAC)
-TOTAL_TIMESTEPS = 40000 # The total number of timesteps to train the SAC in each active learning iteration
-
-# Hyperparameters for one-step predictive accuracy
-NUM_SAMPLES = 1250        # Number of (state, action, next_state) samples (N_1 = 1250 in paper)
-
-# TODO: find suitable hyperparameters to evaluate multi-step predictive accuracy
-# Hyperparameters for multi-step predictive accuracy
-NUM_TRAJECTORIES = 125     # Number of full trajectories generated in the true environment (N_2 = 10 in paper)
-TRAJCETORY_LENGTH = 50   # Maximum length of each trajectory (not specified in paper)
-NUM_INITIAL_STATES = 10   # Number of initial states sampled from each trajectory (not specified in paper)
-NUM_PREDICTION_STEPS = 20 # Number of steps for multi-step prediction evaluation (M = 20 in paper)
-
-# Hyperparameters for the active learning evaluation
-NUM_AL_ITERATIONS = 3    # Number of active learning iterations (20 in paper)
-NUM_EVAL_REPETITIONS = 1  # Number of evaluation runs for mean and variance (20 in paper)
-
-# Initialize the true environment
-true_env = TrueMassSpringDamperEnv(noise_var=0.0)
-# true_env = TrueReacherEnv()
-
-# Get state and action bounds for the dynamical system over the specified horizon
-# to perform input expansion if necessary and keep magnitude of the input constant
-state_bounds = true_env.get_state_bounds(horizon=HORIZON)
-actions_bounds = true_env.get_action_bounds()
-
-# Extract state and action dimension
-state_dim = true_env.state_dim
-action_dim = true_env.action_dim
-
-# Flag to enable or disable input expansion
-input_expansion = true_env.input_expansion
-
-# Set up the dynamics model and learned environment
-# dynamics_model = FeedforwardNN(
-#     state_dim=state_dim,
-#     action_dim=action_dim,
-#     hidden_size=HIDDEN_SIZE
-# )
-# dynamics_model = MCDropoutBNN(
-#     state_dim=state_dim,
-#     action_dim=action_dim,
-#     input_expansion=true_env.input_expansion,
-#     state_bounds=state_bounds,
-#     action_bounds=actions_bounds,
-#     hidden_size=HIDDEN_SIZE,
-#     drop_prob=DROP_PROB,
-#     device=DEVICE,
-# )
-dynamics_model = LaplaceBNN(
-    state_dim=state_dim,
-    action_dim=action_dim,
-    input_expansion=true_env.input_expansion,
-    state_bounds=state_bounds,
-    action_bounds=actions_bounds,
-    hidden_size=HIDDEN_SIZE,
-    device=DEVICE,
-)
-learned_env = LearnedMassSpringDamperEnv(model=dynamics_model)
-# learned_env = LearnedReacherEnv(model=dynamics_model)
-
-# Initialize the sampling methods
-random_exploration = RandomExploration(horizon=HORIZON)
-random_sampling_shooting = RandomSamplingShooting(
-    horizon=HORIZON,
-    mpc_horizon=MPC_HORIZON,
-    num_action_seq=NUM_ACTION_SEQ,
-    num_particles=NUM_PARTICLES,
-)
-soft_actor_critic = SoftActorCritic(
-    horizon=HORIZON, 
-    total_timesteps=TOTAL_TIMESTEPS
-)
-<<<<<<< HEAD
-sampling_methods = [random_exploration]
-
-# Extract the minimum and maximum state bounds for sampling data to evaluate
-# the performance of the learned model 
-sampling_bounds = true_env.define_sampling_bounds(horizon=HORIZON)
-=======
-sampling_methods = [soft_actor_critic]
->>>>>>> f488a200
-
-# Initialize the evluation metrics 
-one_step_pred_acc_eval = OneStepPredictiveAccuracyEvaluator(
-    true_env=true_env,
-    learned_env=learned_env,
-    sampling_bounds=sampling_bounds,
-    num_samples=NUM_SAMPLES,
-) 
-multi_step_pred_acc_eval = MultiStepPredictiveAccuracyEvaluator(
-    true_env=true_env,
-    learned_env=learned_env,
-    sampling_bounds=sampling_bounds,
-    num_trajectories=NUM_TRAJECTORIES,
-    trajectory_horizon=TRAJCETORY_LENGTH,
-    num_initial_states=NUM_INITIAL_STATES,
-    num_prediction_steps=NUM_PREDICTION_STEPS,
-)
-evaluation_metrics = [one_step_pred_acc_eval]
-
-# Initialize the active learning evaluator
-active_learning_evaluator = ActiveLearningEvaluator(
-    true_env=true_env,
-    learned_env=learned_env,
-    sampling_methods=sampling_methods,
-    evaluation_metrics=evaluation_metrics,
-    num_al_iterations=NUM_AL_ITERATIONS,
-    num_epochs=NUM_EPOCHS,
-    batch_size=BATCH_SIZE,
-    learning_rate=LEARNING_RATE,
-    num_eval_repetitions=NUM_EVAL_REPETITIONS,
-)
-
-# Run the active learning process
+import sys
+import os
+sys.path.append(os.path.abspath("."))
+
+# Import modules and classes
+from active_learning import ActiveLearningEvaluator
+from environments.mass_spring_damper_system import TrueMassSpringDamperEnv, LearnedMassSpringDamperEnv
+from environments.reacher import TrueReacherEnv, LearnedReacherEnv
+from metrics.one_step_pred_accuracy import OneStepPredictiveAccuracyEvaluator
+from metrics.multi_step_pred_accuracy import MultiStepPredictiveAccuracyEvaluator
+from models.feedforward_nn import FeedforwardNN
+from models.mc_dropout_bnn import MCDropoutBNN
+from models.laplace_bnn import LaplaceBNN
+from sampling_methods.random_exploration import RandomExploration
+from sampling_methods.random_sampling_shooting import RandomSamplingShooting
+from sampling_methods.soft_actor_critic import SoftActorCritic
+
+# Hyperparameters for neural network and training
+HIDDEN_SIZE = 72          # Hidden units in the neural network
+NUM_EPOCHS = 25           # Training epochs per iteration
+BATCH_SIZE = 50           # Batch size for training
+LEARNING_RATE = 1e-3      # Learning rate for the optimizer
+DEVICE = "cuda"           # PyTorch device for training
+DROP_PROB = 0.1           # Dropout probability for the bayesian neural network
+
+# General hyperparameters for sampling method
+HORIZON = 100              # Trajectory time horizon (T = 50 in paper)
+
+# Hyperparameters for random sampling shooting
+MPC_HORIZON = 20 # Number of steps (H) in each sampled action sequence (H = 10 in paper) / Set H = 0 to discard MPC
+NUM_ACTION_SEQ = 2000 # Number of action sequences (K) sampled at each time step (K = 20000 in paper)
+NUM_PARTICLES = 100 # The number of particles for Monte Carlo sampling during performance evaluation
+
+# Hyperparamters for the Soft Actor-Critic (SAC)
+TOTAL_TIMESTEPS = 40000 # The total number of timesteps to train the SAC in each active learning iteration
+
+# Hyperparameters for one-step predictive accuracy
+NUM_SAMPLES = 1250        # Number of (state, action, next_state) samples (N_1 = 1250 in paper)
+
+# TODO: find suitable hyperparameters to evaluate multi-step predictive accuracy
+# Hyperparameters for multi-step predictive accuracy
+NUM_TRAJECTORIES = 125     # Number of full trajectories generated in the true environment (N_2 = 10 in paper)
+TRAJCETORY_LENGTH = 50   # Maximum length of each trajectory (not specified in paper)
+NUM_INITIAL_STATES = 10   # Number of initial states sampled from each trajectory (not specified in paper)
+NUM_PREDICTION_STEPS = 20 # Number of steps for multi-step prediction evaluation (M = 20 in paper)
+
+# Hyperparameters for the active learning evaluation
+NUM_AL_ITERATIONS = 3    # Number of active learning iterations (20 in paper)
+NUM_EVAL_REPETITIONS = 1  # Number of evaluation runs for mean and variance (20 in paper)
+
+# Initialize the true environment
+true_env = TrueMassSpringDamperEnv(noise_var=0.0)
+# true_env = TrueReacherEnv()
+
+# Get state and action bounds for the dynamical system over the specified horizon
+# to perform input expansion if necessary and keep magnitude of the input constant
+state_bounds = true_env.get_state_bounds(horizon=HORIZON)
+actions_bounds = true_env.get_action_bounds()
+
+# Extract state and action dimension
+state_dim = true_env.state_dim
+action_dim = true_env.action_dim
+
+# Flag to enable or disable input expansion
+input_expansion = true_env.input_expansion
+
+# Set up the dynamics model and learned environment
+# dynamics_model = FeedforwardNN(
+#     state_dim=state_dim,
+#     action_dim=action_dim,
+#     hidden_size=HIDDEN_SIZE
+# )
+# dynamics_model = MCDropoutBNN(
+#     state_dim=state_dim,
+#     action_dim=action_dim,
+#     input_expansion=true_env.input_expansion,
+#     state_bounds=state_bounds,
+#     action_bounds=actions_bounds,
+#     hidden_size=HIDDEN_SIZE,
+#     drop_prob=DROP_PROB,
+#     device=DEVICE,
+# )
+dynamics_model = LaplaceBNN(
+    state_dim=state_dim,
+    action_dim=action_dim,
+    input_expansion=true_env.input_expansion,
+    state_bounds=state_bounds,
+    action_bounds=actions_bounds,
+    hidden_size=HIDDEN_SIZE,
+    device=DEVICE,
+)
+learned_env = LearnedMassSpringDamperEnv(model=dynamics_model)
+# learned_env = LearnedReacherEnv(model=dynamics_model)
+
+# Initialize the sampling methods
+random_exploration = RandomExploration(horizon=HORIZON)
+random_sampling_shooting = RandomSamplingShooting(
+    horizon=HORIZON,
+    mpc_horizon=MPC_HORIZON,
+    num_action_seq=NUM_ACTION_SEQ,
+    num_particles=NUM_PARTICLES,
+)
+soft_actor_critic = SoftActorCritic(
+    horizon=HORIZON, 
+    total_timesteps=TOTAL_TIMESTEPS
+)
+sampling_methods = [random_exploration]
+
+# Extract the minimum and maximum state bounds for sampling data to evaluate
+# the performance of the learned model 
+sampling_bounds = true_env.define_sampling_bounds(horizon=HORIZON)
+
+# Initialize the evluation metrics 
+one_step_pred_acc_eval = OneStepPredictiveAccuracyEvaluator(
+    true_env=true_env,
+    learned_env=learned_env,
+    sampling_bounds=sampling_bounds,
+    num_samples=NUM_SAMPLES,
+) 
+multi_step_pred_acc_eval = MultiStepPredictiveAccuracyEvaluator(
+    true_env=true_env,
+    learned_env=learned_env,
+    sampling_bounds=sampling_bounds,
+    num_trajectories=NUM_TRAJECTORIES,
+    trajectory_horizon=TRAJCETORY_LENGTH,
+    num_initial_states=NUM_INITIAL_STATES,
+    num_prediction_steps=NUM_PREDICTION_STEPS,
+)
+evaluation_metrics = [one_step_pred_acc_eval]
+
+# Initialize the active learning evaluator
+active_learning_evaluator = ActiveLearningEvaluator(
+    true_env=true_env,
+    learned_env=learned_env,
+    sampling_methods=sampling_methods,
+    evaluation_metrics=evaluation_metrics,
+    num_al_iterations=NUM_AL_ITERATIONS,
+    num_epochs=NUM_EPOCHS,
+    batch_size=BATCH_SIZE,
+    learning_rate=LEARNING_RATE,
+    num_eval_repetitions=NUM_EVAL_REPETITIONS,
+)
+
+# Run the active learning process
 active_learning_evaluator.active_learning()